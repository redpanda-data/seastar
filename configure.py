#!/usr/bin/python3
#
# This file is open source software, licensed to you under the terms
# of the Apache License, Version 2.0 (the "License").  See the NOTICE file
# distributed with this work for additional information regarding copyright
# ownership.  You may not use this file except in compliance with the License.
#
# You may obtain a copy of the License at
#
#   http://www.apache.org/licenses/LICENSE-2.0
#
# Unless required by applicable law or agreed to in writing,
# software distributed under the License is distributed on an
# "AS IS" BASIS, WITHOUT WARRANTIES OR CONDITIONS OF ANY
# KIND, either express or implied.  See the License for the
# specific language governing permissions and limitations
# under the License.
#
import os, os.path, textwrap, argparse, sys, shlex, subprocess, tempfile, re
import distutils.dir_util
import distutils.spawn
import seastar_cmake

configure_args = str.join(' ', [shlex.quote(x) for x in sys.argv[1:]])

tempfile.tempdir = "./build/tmp"

srcdir = os.getcwd()

ninja_exe = distutils.spawn.find_executable('ninja-build') or distutils.spawn.find_executable('ninja')

def get_flags():
    with open('/proc/cpuinfo') as f:
        for line in f:
            if line.strip():
                if line.rstrip('\n').startswith('flags'):
                    return re.sub(r'^flags\s+: ', '', line).split()

def add_tristate(arg_parser, name, dest, help):
    arg_parser.add_argument('--enable-' + name, dest = dest, action = 'store_true', default = None,
                            help = 'Enable ' + help)
    arg_parser.add_argument('--disable-' + name, dest = dest, action = 'store_false', default = None,
                            help = 'Disable ' + help)

def apply_tristate(var, test, note, missing):
    if (var is None) or var:
        if test():
            return True
        elif var == True:
            print(missing)
            sys.exit(1)
        else:
            print(note)
            return False
    return False

#
# dpdk_cflags - fetch the DPDK specific CFLAGS
#
# Run a simple makefile that "includes" the DPDK main makefile and prints the
# MACHINE_CFLAGS value
#
def dpdk_cflags (dpdk_target):
    ensure_tmp_dir_exists()
    with tempfile.NamedTemporaryFile() as sfile:
        dpdk_target = os.path.abspath(dpdk_target)
        dpdk_target = re.sub(r'\/+$', '', dpdk_target)
        dpdk_sdk_path = os.path.dirname(dpdk_target)
        dpdk_target_name = os.path.basename(dpdk_target)
        dpdk_arch = dpdk_target_name.split('-')[0]
        if args.dpdk:
            dpdk_sdk_path = 'dpdk'
            dpdk_target = os.getcwd() + '/build/dpdk'
            dpdk_target_name = 'x86_64-{}-linuxapp-gcc'.format(dpdk_machine)
            dpdk_arch = 'x86_64'

        sfile.file.write(bytes('include ' + dpdk_sdk_path + '/mk/rte.vars.mk' + "\n", 'utf-8'))
        sfile.file.write(bytes('all:' + "\n\t", 'utf-8'))
        sfile.file.write(bytes('@echo $(MACHINE_CFLAGS)' + "\n", 'utf-8'))
        sfile.file.flush()

        dpdk_cflags = subprocess.check_output(['make', '--no-print-directory',
                                             '-f', sfile.name,
                                             'RTE_SDK=' + dpdk_sdk_path,
                                             'RTE_OUTPUT=' + dpdk_target,
                                             'RTE_TARGET=' + dpdk_target_name,
                                             'RTE_SDK_BIN=' + dpdk_target,
                                             'RTE_ARCH=' + dpdk_arch])
        dpdk_cflags_str = dpdk_cflags.decode('utf-8')
        dpdk_cflags_str = re.sub(r'\n+$', '', dpdk_cflags_str)
        dpdk_cflags_final = ''

        return dpdk_cflags_str

def try_compile(compiler, source = '', flags = []):
    return try_compile_and_link(compiler, source, flags = flags + ['-c'])

def ensure_tmp_dir_exists():
    if not os.path.exists(tempfile.tempdir):
        os.makedirs(tempfile.tempdir)

def try_compile_and_link(compiler, source = '', flags = []):
    ensure_tmp_dir_exists()
    with tempfile.NamedTemporaryFile() as sfile:
        ofile = tempfile.mktemp()
        try:
            sfile.file.write(bytes(source, 'utf-8'))
            sfile.file.flush()
            # We can't write to /dev/null, since in some cases (-ftest-coverage) gcc will create an auxiliary
            # output file based on the name of the output file, and "/dev/null.gcsa" is not a good name
            return subprocess.call([compiler, '-x', 'c++', '-o', ofile, sfile.name] + flags,
                                   stdout = subprocess.DEVNULL,
                                   stderr = subprocess.DEVNULL) == 0
        finally:
            if os.path.exists(ofile):
                os.unlink(ofile)

def try_compile_and_run(compiler, flags, source, env = {}):
    ensure_tmp_dir_exists()
    mktemp = tempfile.NamedTemporaryFile
    with mktemp() as sfile, mktemp(mode='rb') as xfile:
        sfile.file.write(bytes(source, 'utf-8'))
        sfile.file.flush()
        xfile.file.close()
        if subprocess.call([compiler, '-x', 'c++', '-o', xfile.name, sfile.name] + args.user_cflags.split() + flags,
                            stdout = subprocess.DEVNULL, stderr = subprocess.DEVNULL) != 0:
            # The compiler may delete the target on failure, and lead to
            # NamedTemporaryFile's destructor throwing an exception.
            open(xfile.name, 'a').close()
            return False
        e = os.environ.copy()
        e.update(env)
        env = e
        return subprocess.call([xfile.name], stdout = subprocess.DEVNULL, stderr = subprocess.DEVNULL, env=env) == 0

def warning_supported(warning, compiler, flags):
    # gcc ignores -Wno-x even if it is not supported
    adjusted = re.sub('^-Wno-', '-W', warning)
    return try_compile(flags=flags + [adjusted, '-Werror'], compiler = compiler)

def debug_flag(compiler, flags):
    src_with_auto = textwrap.dedent('''\
        template <typename T>
        struct x { auto f() {} };

        x<int> a;
        ''')
    if try_compile(source = src_with_auto, flags = flags + ['-g', '-std=gnu++1y'], compiler = compiler):
        return '-g'
    else:
        print('Note: debug information disabled; upgrade your compiler')
        return ''

def dialect_supported(dialect, compiler='g++'):
    return try_compile(compiler=compiler, source='', flags=['-std=' + dialect])

def detect_membarrier(compiler, flags):
    return try_compile(compiler=compiler, flags=flags, source=textwrap.dedent('''\
        #include <linux/membarrier.h>

        int x = MEMBARRIER_CMD_PRIVATE_EXPEDITED | MEMBARRIER_CMD_REGISTER_PRIVATE_EXPEDITED;
        '''))

def sanitize_vptr_flag(compiler, flags):
    # https://gcc.gnu.org/bugzilla/show_bug.cgi?id=67258
    if (not try_compile(compiler, flags=flags + ['-fsanitize=vptr'])
        or (try_compile_and_run(compiler, flags=flags + ['-fsanitize=undefined', '-fno-sanitize-recover'],
                               env={'UBSAN_OPTIONS': 'exitcode=1'}, source=textwrap.dedent('''
            struct A
            {
                virtual ~A() {}
            };
            struct B : virtual A {};
            struct C : virtual A {};
            struct D : B, virtual C {};

            int main()
            {
                D d;
            }
            '''))
            and False)):   # -fsanitize=vptr is broken even when the test above passes
        return ''
    else:
        print('Notice: -fsanitize=vptr is broken, disabling; some debug mode tests are bypassed.')
        return '-fno-sanitize=vptr'


def adjust_visibility_flags(compiler, flags):
    # https://gcc.gnu.org/bugzilla/show_bug.cgi?id=80947
    flags = flags + ['-fvisibility=hidden', '-std=gnu++1y', '-Werror=attributes']
    if not try_compile(compiler, flags=flags, source=textwrap.dedent('''
            template <class T>
            class MyClass  {
            public:
                MyClass() {
                    auto outer = [this] ()
                        {
                            auto fn = [this]   {  };
                            //use fn for something here
                        };
                }
            };

            template<typename T>
            void foo() {
                struct inner {
                    inner() {
                        (void)([this] { });
                    }
                };
            }

            int main() {
                 MyClass<int> r;
                 foo<int>();
            }
            ''')):
        print('Notice: disabling -Wattributes due to https://gcc.gnu.org/bugzilla/show_bug.cgi?id=80947')
        return '-Wno-attributes'
    else:
        return ''

def configure_fmt(mode, cxx='g++', cc='gcc'):
    builddir = 'build/{}/fmt'.format(mode)
    os.makedirs(builddir, exist_ok=True)
    subprocess.check_output(args=['cmake', '-G', 'Ninja', '../../../fmt', '-DCMAKE_CXX_COMPILER=' + cxx, '-DCMAKE_C_COMPILER=' + cc], cwd=builddir)

modes = {
    'debug': {
        'sanitize': '-fsanitize=address -fsanitize=leak -fsanitize=undefined',
        'sanitize_libs': '-lasan -lubsan',
        'opt': '-O0 -DSEASTAR_DEBUG -DSEASTAR_DEBUG_SHARED_PTR -DSEASTAR_DEFAULT_ALLOCATOR -DSEASTAR_THREAD_STACK_GUARDS -DSEASTAR_NO_EXCEPTION_HACK -DSEASTAR_SHUFFLE_TASK_QUEUE',
        'libs': '',
        'cares_opts': '-DCARES_STATIC=ON -DCARES_SHARED=OFF -DCMAKE_BUILD_TYPE=Debug',
    },
    'release': {
        'sanitize': '',
        'sanitize_libs': '',
        'opt': '-O2',
        'libs': '',
        'cares_opts': '-DCARES_STATIC=ON -DCARES_SHARED=OFF -DCMAKE_BUILD_TYPE=Release',
    },
}

perf_tests = [
    'tests/perf/perf_future_util',
]

tests = [
    'tests/file_io_test',
    'tests/directory_test',
    'tests/linecount',
    'tests/echotest',
    'tests/l3_test',
    'tests/ip_test',
    'tests/timer_test',
    'tests/tcp_test',
    'tests/futures_test',
    'tests/alloc_test',
    'tests/foreign_ptr_test',
    'tests/smp_test',
    'tests/thread_test',
    'tests/thread_context_switch_test',
    'tests/udp_server',
    'tests/udp_client',
    'tests/blkdiscard_test',
    'tests/sstring_test',
    'tests/unwind_test',
    'tests/defer_test',
    'tests/httpd_test',
    'tests/memcached/memcached_ascii_parser_test',
    'tests/tcp_sctp_server',
    'tests/tcp_sctp_client',
    'tests/allocator_test',
    'tests/output_stream_test',
    'tests/udp_zero_copy',
    'tests/shared_ptr_test',
    'tests/weak_ptr_test',
    'tests/checked_ptr_test',
    'tests/slab_test',
    'tests/fstream_test',
    'tests/distributed_test',
    'tests/rpc',
    'tests/semaphore_test',
    'tests/expiring_fifo_test',
    'tests/packet_test',
    'tests/tls_test',
    'tests/fair_queue_test',
    'tests/rpc_test',
    'tests/connect_test',
    'tests/chunked_fifo_test',
    'tests/circular_buffer_test',
    'tests/perf/perf_fstream',
    'tests/json_formatter_test',
    'tests/dns_test',
    'tests/execution_stage_test',
    'tests/lowres_clock_test',
    'tests/program_options_test',
    'tests/tuple_utils_test',
    'tests/tls_echo_server',
    'tests/tls_simple_client',
    'tests/circular_buffer_fixed_capacity_test',
    'tests/noncopyable_function_test',
    'tests/netconfig_test',
    'tests/abort_source_test',
    'tests/alien_test',
<<<<<<< HEAD
    'tests/signal_test',
=======
    'tests/simple_stream_test',
>>>>>>> b76eb168
    ] + perf_tests

apps = [
    'apps/httpd/httpd',
    'apps/seawreck/seawreck',
    'apps/io_tester/io_tester',
    'apps/memcached/memcached',
    'apps/iotune/iotune',
    'tests/scheduling_group_demo',
    ]

extralibs = {
    'apps/io_tester/io_tester': [ '-lyaml-cpp' ]
}

all_artifacts = apps + tests + ['libseastar.a', 'seastar.pc', 'fmt/fmt/libfmt.a']

arg_parser = argparse.ArgumentParser('Configure seastar')
arg_parser.add_argument('--static', dest = 'static', action = 'store_const', default = '',
                        const = '-static',
                        help = 'Static link (useful for running on hosts outside the build environment')
arg_parser.add_argument('--pie', dest = 'pie', action = 'store_true',
                        help = 'Build position-independent executable (PIE)')
arg_parser.add_argument('--so', dest = 'so', action = 'store_true',
                        help = 'Build shared object (SO) instead of executable')
arg_parser.add_argument('--mode', action='store', choices=list(modes.keys()) + ['all'], default='all')
arg_parser.add_argument('--with', dest='artifacts', action='append', choices=all_artifacts, default=[])
arg_parser.add_argument('--cflags', action = 'store', dest = 'user_cflags', default = '',
                        help = 'Extra flags for the C++ compiler')
arg_parser.add_argument('--ldflags', action = 'store', dest = 'user_ldflags', default = '',
                        help = 'Extra flags for the linker')
arg_parser.add_argument('--optflags', action = 'store', dest = 'user_optflags', default = '',
                        help = 'Extra optimization flags for the release mode')
arg_parser.add_argument('--compiler', action = 'store', dest = 'cxx', default = 'g++',
                        help = 'C++ compiler path')
arg_parser.add_argument('--c-compiler', action='store', dest='cc', default='gcc',
                        help = 'C compiler path (for bundled libraries such as dpdk and c-ares)')
arg_parser.add_argument('--c++-dialect', action='store', dest='cpp_dialect', default='',
                        help='C++ dialect to build with [default: %(default)s]')
arg_parser.add_argument('--with-osv', action = 'store', dest = 'with_osv', default = '',
                        help = 'Shortcut for compile for OSv')
arg_parser.add_argument('--enable-dpdk', action = 'store_true', dest = 'dpdk', default = False,
                        help = 'Enable dpdk (from included dpdk sources)')
arg_parser.add_argument('--dpdk-target', action = 'store', dest = 'dpdk_target', default = '',
                        help = 'Path to DPDK SDK target location (e.g. <DPDK SDK dir>/x86_64-native-linuxapp-gcc)')
arg_parser.add_argument('--debuginfo', action = 'store', dest = 'debuginfo', type = int, default = 1,
                        help = 'Enable(1)/disable(0)compiler debug information generation')
arg_parser.add_argument('--tests-debuginfo', action='store', dest='tests_debuginfo', type=int, default=0,
                        help='Enable(1)/disable(0)compiler debug information generation for tests')
arg_parser.add_argument('--static-stdc++', dest = 'staticcxx', action = 'store_true',
                        help = 'Link libgcc and libstdc++ statically')
arg_parser.add_argument('--static-boost', dest = 'staticboost', action = 'store_true',
                        help = 'Link with boost statically')
arg_parser.add_argument('--static-yaml-cpp', dest = 'staticyamlcpp', action = 'store_true',
            help = 'Link libyaml-cpp statically')
add_tristate(arg_parser, name = 'hwloc', dest = 'hwloc', help = 'hwloc support')
arg_parser.add_argument('--enable-gcc6-concepts', dest='gcc6_concepts', action='store_true', default=False,
                        help='enable experimental support for C++ Concepts as implemented in GCC 6')
arg_parser.add_argument('--enable-alloc-failure-injector', dest='alloc_failure_injector', action='store_true', default=False,
                        help='enable allocation failure injection')
add_tristate(arg_parser, name = 'exception-scalability-workaround', dest='exception_workaround',
        help='disabling override of dl_iterate_phdr symbol to workaround C++ exception scalability issues')
arg_parser.add_argument('--allocator-page-size', dest='allocator_page_size', type=int, help='override allocator page size')
arg_parser.add_argument('--protoc-compiler', action = 'store', dest='protoc', default='protoc',
                        help = 'Path to protoc compiler, the default is protoc')
arg_parser.add_argument('--cmake', dest='cmake', action='store_true',
                        help='Use CMake as the underlying build-sytem')
arg_parser.add_argument('--without-tests', dest='exclude_tests', action='store_true', help='Do not build tests by default (CMake only)')
arg_parser.add_argument('--without-apps', dest='exclude_apps', action='store_true', help='Do not build applications by default (CMake only)')
arg_parser.add_argument('--use-std-optional-variant-stringview', dest='cpp17_goodies', action='store', type=int, default=0,
                        help='Use C++17 std types for optional, variant, and string_view. Requires C++17 dialect and GCC >= 8.1.1-5')
args = arg_parser.parse_args()


if args.cpp_dialect == '':
    cpp_dialects = ['gnu++17', 'gnu++1z', 'gnu++14', 'gnu++1y']
    try:
        args.cpp_dialect = [x for x in cpp_dialects if dialect_supported(x, compiler=args.cxx)][0]
    except:
        # if g++ is not available, fallback to something safe-ish
        args.cpp_dialect='gnu++1y'

# Forwarding to CMake.
if args.cmake:
    MODES = seastar_cmake.SUPPORTED_MODES if args.mode is 'all' else [args.mode]

    # For convenience.
    tr = seastar_cmake.translate_arg

    def configure_mode(mode):
        BUILD_PATH = seastar_cmake.BUILD_PATHS[mode]

        TRANSLATED_ARGS = [
            '-DCMAKE_BUILD_TYPE={}'.format(mode.title()),
            '-DCMAKE_C_COMPILER={}'.format(args.cc),
            '-DCMAKE_CXX_COMPILER={}'.format(args.cxx),
            tr(args.exclude_tests, 'EXCLUDE_TESTS_BY_DEFAULT'),
            tr(args.exclude_apps, 'EXCLUDE_APPS_BY_DEFAULT'),
            tr(args.user_cflags, 'USER_CXXFLAGS'),
            tr(args.user_ldflags, 'USER_LDFLAGS'),
            tr(args.user_optflags, 'CXX_OPTIMIZATION_FLAGS'),
            tr(args.cpp_dialect, 'CXX_DIALECT'),
            tr(args.dpdk, 'ENABLE_DPDK'),
            tr(args.staticboost, 'LINK_STATIC_BOOST'),
            tr(args.staticyamlcpp, 'LINK_STATIC_YAML_CPP'),
            tr(args.hwloc, 'ENABLE_HWLOC'),
            tr(args.gcc6_concepts, 'ENABLE_GCC6_CONCEPTS'),
            tr(args.alloc_failure_injector, 'ENABLE_ALLOC_FAILURE_INJECTOR'),
            tr(args.exception_workaround, 'ENABLE_EXCEPTION_SCALABILITY_WORKAROUND'),
            tr(args.allocator_page_size, 'ALLOCATOR_PAGE_SIZE'),
            tr(args.cpp17_goodies, 'USE_STD_OPTIONAL_VARIANT_STRINGVIEW'),
        ]

        # Generate a new build by pointing to the source directory.
        ARGS = seastar_cmake.CMAKE_BASIC_ARGS + [seastar_cmake.ROOT_PATH] + TRANSLATED_ARGS
        print(ARGS)
        distutils.dir_util.mkpath(BUILD_PATH)
        subprocess.check_call(ARGS, shell=False, cwd=BUILD_PATH)

    for mode in MODES:
        configure_mode(mode)

    sys.exit(0)

libnet = [
    'net/proxy.cc',
    'net/virtio.cc',
    'net/dpdk.cc',
    'net/ip.cc',
    'net/ethernet.cc',
    'net/arp.cc',
    'net/native-stack.cc',
    'net/ip_checksum.cc',
    'net/udp.cc',
    'net/tcp.cc',
    'net/dhcp.cc',
    'net/tls.cc',
    'net/dns.cc',
    'net/config.cc',
    ]

core = [
    'core/reactor.cc',
    'core/alien.cc',
    'core/execution_stage.cc',
    'core/systemwide_memory_barrier.cc',
    'core/fstream.cc',
    'core/posix.cc',
    'core/memory.cc',
    'core/resource.cc',
    'core/scollectd.cc',
    'core/metrics.cc',
    'core/app-template.cc',
    'core/thread.cc',
    'core/dpdk_rte.cc',
    'core/fsqual.cc',
    'core/linux-aio.cc',
    'util/conversions.cc',
    'util/program-options.cc',
    'util/log.cc',
    'util/backtrace.cc',
    'util/alloc_failure_injector.cc',
    'net/packet.cc',
    'net/posix-stack.cc',
    'net/net.cc',
    'net/stack.cc',
    'net/inet_address.cc',
    'rpc/rpc.cc',
    'rpc/lz4_compressor.cc',
    'core/exception_hacks.cc',
    'core/future-util.cc',
    ]

protobuf = [
    'proto/metrics2.proto',
    ]

prometheus = [
    'core/prometheus.cc',
    ]

http = ['http/transformers.cc',
        'http/json_path.cc',
        'http/file_handler.cc',
        'http/common.cc',
        'http/routes.cc',
        'json/json_elements.cc',
        'json/formatter.cc',
        'http/matcher.cc',
        'http/mime_types.cc',
        'http/httpd.cc',
        'http/reply.cc',
        'http/request_parser.rl',
        'http/api_docs.cc',
        ]

boost_test_lib = [
   'tests/test-utils.cc',
   'tests/test_runner.cc',
]


def maybe_static(flag, libs):
    if flag and not args.static:
        libs = '-Wl,-Bstatic {} -Wl,-Bdynamic'.format(libs)
    return libs

defines = []
libs = ' '.join([maybe_static(args.staticboost,
                              '-lboost_program_options -lboost_system -lboost_filesystem'),
                 '-lstdc++ -lm', '-lstdc++fs',
                 maybe_static(args.staticboost, '-lboost_thread'),
                 '-lcryptopp -lrt -lgnutls -lgnutlsxx -llz4 -lprotobuf -ldl -lgcc_s ',
                 maybe_static(args.staticyamlcpp, '-lyaml-cpp'),
                 ])

boost_unit_test_lib = maybe_static(args.staticboost, '-lboost_unit_test_framework')

if args.cpp17_goodies is 1 and args.cpp_dialect == 'gnu++17':
    defines.append('SEASTAR_USE_STD_OPTIONAL_VARIANT_STRINGVIEW')

hwloc_libs = '-lhwloc -lnuma -lpciaccess -lxml2 -lz'

if args.gcc6_concepts or try_compile(args.cxx, source="""#if __cpp_concepts == 201507
int main() { return 0; }
#endif""", flags=['-fconcepts']):
    defines.append('SEASTAR_HAVE_GCC6_CONCEPTS')
    args.user_cflags += ' -fconcepts'

if args.alloc_failure_injector:
    defines.append('SEASTAR_ENABLE_ALLOC_FAILURE_INJECTION')

if not apply_tristate(args.exception_workaround, test = lambda: not args.staticcxx and not args.static,
        note = "Note: disabling exception scalability workaround due to static linkage of libgcc and libstdc++",
        missing = "Error: cannot enable exception scalability workaround with static linkage of libgcc and libstdc++"):
    defines.append('SEASTAR_NO_EXCEPTION_HACK')

if args.staticcxx:
    libs = libs.replace('-lstdc++ ', ' ')
    libs += ' -static-libgcc -static-libstdc++'

if args.staticcxx or args.static:
    defines.append("NO_EXCEPTION_INTERCEPT");

memcache_base = [
    'apps/memcached/ascii.rl'
] + libnet + core

deps = {
    'libseastar.a' : core + libnet + http + protobuf + prometheus,
    'seastar.pc': [],
    'fmt/fmt/libfmt.a': [],
    'apps/httpd/httpd': ['apps/httpd/demo.json', 'apps/httpd/main.cc'] + http + libnet + core,
    'apps/memcached/memcached': ['apps/memcached/memcache.cc'] + memcache_base,
    'tests/memcached/memcached_ascii_parser_test': ['tests/memcached/test_ascii_parser.cc'] + memcache_base,
    'tests/file_io_test': ['tests/fileiotest.cc'] + core,
    'tests/directory_test': ['tests/directory_test.cc'] + core,
    'tests/linecount': ['tests/linecount.cc'] + core,
    'tests/echotest': ['tests/echotest.cc'] + core + libnet,
    'tests/l3_test': ['tests/l3_test.cc'] + core + libnet,
    'tests/ip_test': ['tests/ip_test.cc'] + core + libnet,
    'tests/tcp_test': ['tests/tcp_test.cc'] + core + libnet,
    'tests/timer_test': ['tests/timertest.cc'] + core,
    'tests/futures_test': ['tests/futures_test.cc'] + core,
    'tests/alloc_test': ['tests/alloc_test.cc'] + core,
    'tests/foreign_ptr_test': ['tests/foreign_ptr_test.cc'] + core,
    'tests/semaphore_test': ['tests/semaphore_test.cc'] + core,
    'tests/expiring_fifo_test': ['tests/expiring_fifo_test.cc'] + core,
    'tests/smp_test': ['tests/smp_test.cc'] + core,
    'tests/thread_test': ['tests/thread_test.cc'] + core,
    'tests/thread_context_switch_test': ['tests/thread_context_switch.cc'] + core,
    'tests/udp_server': ['tests/udp_server.cc'] + core + libnet,
    'tests/udp_client': ['tests/udp_client.cc'] + core + libnet,
    'tests/tcp_sctp_server': ['tests/tcp_sctp_server.cc'] + core + libnet,
    'tests/tcp_sctp_client': ['tests/tcp_sctp_client.cc'] + core + libnet,
    'tests/tls_test': ['tests/tls_test.cc'] + core + libnet,
    'tests/fair_queue_test': ['tests/fair_queue_test.cc'] + core,
    'apps/seawreck/seawreck': ['apps/seawreck/seawreck.cc', 'http/http_response_parser.rl'] + core + libnet,
    'apps/io_tester/io_tester': ['apps/io_tester/io_tester.cc'] + core,
    'apps/iotune/iotune': ['apps/iotune/iotune.cc'] + core,
    'tests/blkdiscard_test': ['tests/blkdiscard_test.cc'] + core,
    'tests/sstring_test': ['tests/sstring_test.cc'] + core,
    'tests/unwind_test': ['tests/unwind_test.cc'] + core,
    'tests/defer_test': ['tests/defer_test.cc'] + core,
    'tests/httpd_test': ['tests/httpd.cc'] + http + core,
    'tests/allocator_test': ['tests/allocator_test.cc'] + core,
    'tests/output_stream_test': ['tests/output_stream_test.cc'] + core + libnet,
    'tests/udp_zero_copy': ['tests/udp_zero_copy.cc'] + core + libnet,
    'tests/shared_ptr_test': ['tests/shared_ptr_test.cc'] + core,
    'tests/weak_ptr_test': ['tests/weak_ptr_test.cc'] + core,
    'tests/checked_ptr_test': ['tests/checked_ptr_test.cc'] + core,
    'tests/slab_test': ['tests/slab_test.cc'] + core,
    'tests/fstream_test': ['tests/fstream_test.cc'] + core,
    'tests/distributed_test': ['tests/distributed_test.cc'] + core,
    'tests/rpc': ['tests/rpc.cc'] + core + libnet,
    'tests/rpc_test': ['tests/rpc_test.cc'] + core + libnet,
    'tests/packet_test': ['tests/packet_test.cc'] + core + libnet,
    'tests/connect_test': ['tests/connect_test.cc'] + core + libnet,
    'tests/chunked_fifo_test': ['tests/chunked_fifo_test.cc'] + core,
    'tests/circular_buffer_test': ['tests/circular_buffer_test.cc'] + core,
    'tests/perf/perf_fstream': ['tests/perf/perf_fstream.cc'] + core,
    'tests/json_formatter_test': ['tests/json_formatter_test.cc'] + core + http,
    'tests/dns_test': ['tests/dns_test.cc'] + core + libnet,
    'tests/execution_stage_test': ['tests/execution_stage_test.cc'] + core,
    'tests/lowres_clock_test': ['tests/lowres_clock_test.cc'] + core,
    'tests/program_options_test': ['tests/program_options_test.cc'] + core,
    'tests/tuple_utils_test': ['tests/tuple_utils_test.cc'],
    'tests/tls_echo_server': ['tests/tls_echo_server.cc'] + core + libnet,
    'tests/tls_simple_client': ['tests/tls_simple_client.cc'] + core + libnet,
    'tests/circular_buffer_fixed_capacity_test': ['tests/circular_buffer_fixed_capacity_test.cc'],
    'tests/scheduling_group_demo': ['tests/scheduling_group_demo.cc'] + core,
    'tests/noncopyable_function_test': ['tests/noncopyable_function_test.cc'],
    'tests/netconfig_test': ['tests/netconfig_test.cc'] + core + libnet,
    'tests/abort_source_test': ['tests/abort_source_test.cc'] + core,
    'tests/alien_test': ['tests/alien_test.cc'] + core,
<<<<<<< HEAD
    'tests/signal_test': ['tests/signal_test.cc'] + core,
=======
    'tests/simple_stream_test': ['tests/simple_stream_test.cc'] + core,
>>>>>>> b76eb168
}

boost_tests = [
    'tests/memcached/memcached_ascii_parser_test',
    'tests/file_io_test',
    'tests/futures_test',
    'tests/alloc_test',
    'tests/foreign_ptr_test',
    'tests/semaphore_test',
    'tests/expiring_fifo_test',
    'tests/thread_test',
    'tests/tls_test',
    'tests/fair_queue_test',
    'tests/httpd_test',
    'tests/output_stream_test',
    'tests/fstream_test',
    'tests/rpc_test',
    'tests/connect_test',
    'tests/json_formatter_test',
    'tests/dns_test',
    'tests/execution_stage_test',
    'tests/lowres_clock_test',
    'tests/abort_source_test',
    'tests/signal_test',
    ]

for bt in boost_tests:
    deps[bt] += boost_test_lib

for pt in perf_tests:
    deps[pt] = [pt + '.cc'] + core + ['tests/perf/perf_tests.cc']

warnings = [
    '-Wno-mismatched-tags',                 # clang-only
    '-Wno-pessimizing-move',                # clang-only: moving a temporary object prevents copy elision
    '-Wno-redundant-move',                  # clang-only: redundant move in return statement
    '-Wno-ignored-attributes',              # clang-only: clang does not support [[gnu::code]]unlikely, but GCC does
    '-Wno-inconsistent-missing-override',   # clang-only: 'x' overrides a member function but is not marked 'override'
    '-Wno-unused-private-field',            # clang-only: private field 'x' is not used
    '-Wno-unknown-attributes',              # clang-only: unknown attribute 'x' ignored (x in this case is gnu::externally_visible)
    '-Wno-unneeded-internal-declaration',   # clang-only: 'x' function 'x' declared in header file shouldb e declared 'x'
    '-Wno-undefined-inline',                # clang-only: inline function 'x' is not defined
    '-Wno-overloaded-virtual',              # clang-only: 'x' hides overloaded virtual functions
    '-Wno-maybe-uninitialized',
    '-Wno-error=cpp',                       # Allow preprocessor warnings
    '-Wno-stringop-overflow',               # gcc: overzealous, false positives
    ]

# The "--with-osv=<path>" parameter is a shortcut for a bunch of other
# settings:
if args.with_osv:
    args.so = True
    args.hwloc = False
    args.user_cflags = (args.user_cflags +
        ' -DSEASTAR_DEFAULT_ALLOCATOR -fvisibility=default -DHAVE_OSV -I' +
        args.with_osv + ' -I' + args.with_osv + '/include -I' +
        args.with_osv + '/arch/x64')

if args.allocator_page_size:
    args.user_cflags += ' -DSEASTAR_OVERRIDE_ALLOCATOR_PAGE_SIZE=' + str(args.allocator_page_size)

dpdk_arch_xlat = {
    'native': 'native',
    'nehalem': 'nhm',
    'westmere': 'wsm',
    'sandybridge': 'snb',
    'ivybridge': 'ivb',
    }

dpdk_machine = 'native'

if args.dpdk:
    if not os.path.exists('dpdk') or not os.listdir('dpdk'):
        raise Exception('--enable-dpdk: dpdk/ is empty. Run "git submodule update --init".')
    cflags = args.user_cflags.split()
    dpdk_machine = ([dpdk_arch_xlat[cflag[7:]]
                     for cflag in cflags
                     if cflag.startswith('-march')] or ['native'])[0]
    subprocess.check_call('make -C dpdk RTE_OUTPUT=$PWD/build/dpdk/ config T=x86_64-native-linuxapp-gcc'.format(
                                                dpdk_machine=dpdk_machine),
                          shell = True)
    # adjust configutation to taste
    dotconfig = 'build/dpdk/.config'
    lines = open(dotconfig, encoding='UTF-8').readlines()
    def update(lines, vars):
        ret = []
        for line in lines:
            for var, val in vars.items():
                if line.startswith(var + '='):
                    line = var + '=' + val + '\n'
            ret.append(line)
        return ret
    lines = update(lines, {'CONFIG_RTE_LIBRTE_PMD_BOND': 'n',
                           'CONFIG_RTE_MBUF_SCATTER_GATHER': 'n',
                           'CONFIG_RTE_LIBRTE_IP_FRAG': 'n',
                           'CONFIG_RTE_APP_TEST': 'n',
                           'CONFIG_RTE_TEST_PMD': 'n',
                           'CONFIG_RTE_MBUF_REFCNT_ATOMIC': 'n',
                           'CONFIG_RTE_MAX_MEMSEG': '8192',
                           'CONFIG_RTE_EAL_IGB_UIO': 'n',
                           'CONFIG_RTE_LIBRTE_KNI': 'n',
                           'CONFIG_RTE_KNI_KMOD': 'n',
                           'CONFIG_RTE_LIBRTE_JOBSTATS': 'n',
                           'CONFIG_RTE_LIBRTE_LPM': 'n',
                           'CONFIG_RTE_LIBRTE_ACL': 'n',
                           'CONFIG_RTE_LIBRTE_POWER': 'n',
                           'CONFIG_RTE_LIBRTE_IP_FRAG': 'n',
                           'CONFIG_RTE_LIBRTE_METER': 'n',
                           'CONFIG_RTE_LIBRTE_SCHED': 'n',
                           'CONFIG_RTE_LIBRTE_DISTRIBUTOR': 'n',
                           'CONFIG_RTE_LIBRTE_PMD_CRYPTO_SCHEDULER': 'n',
                           'CONFIG_RTE_LIBRTE_REORDER': 'n',
                           'CONFIG_RTE_LIBRTE_PORT': 'n',
                           'CONFIG_RTE_LIBRTE_TABLE': 'n',
                           'CONFIG_RTE_LIBRTE_PIPELINE': 'n',
                           })
    lines += 'CONFIG_RTE_MACHINE={}'.format(dpdk_machine)
    open(dotconfig, 'w', encoding='UTF-8').writelines(lines)
    args.dpdk_target = os.getcwd() + '/build/dpdk'

if args.dpdk_target:
    args.user_cflags = (args.user_cflags +
        ' -DSEASTAR_HAVE_DPDK -I' + args.dpdk_target + '/include ' +
        dpdk_cflags(args.dpdk_target) +
        ' -Wno-error=literal-suffix -Wno-literal-suffix -Wno-invalid-offsetof')
    libs += (' -L' + args.dpdk_target + '/lib ')
    if args.with_osv:
        libs += '-lintel_dpdk -lrt -lm -ldl'
    else:
        libs += '-Wl,--whole-archive -lrte_pmd_vmxnet3_uio -lrte_pmd_i40e -lrte_pmd_ixgbe -lrte_pmd_e1000 -lrte_pmd_ring -lrte_pmd_bnxt -lrte_pmd_cxgbe -lrte_pmd_ena -lrte_pmd_enic -lrte_pmd_fm10k -lrte_pmd_nfp -lrte_pmd_qede -lrte_pmd_sfc_efx -lrte_hash -lrte_kvargs -lrte_mbuf -lrte_ethdev -lrte_eal -lrte_mempool -lrte_mempool_ring -lrte_ring -lrte_cmdline -lrte_cfgfile -Wl,--no-whole-archive -lrt -lm -ldl'

args.user_cflags += ' -I{srcdir}/fmt'.format(**globals())

if not args.staticboost:
    args.user_cflags += ' -DBOOST_TEST_DYN_LINK'

warnings = [w
            for w in warnings
            if warning_supported(warning = w, compiler = args.cxx, flags=args.user_cflags.split())]

warnings = ' '.join(warnings)

dbgflag = debug_flag(args.cxx, flags=args.user_cflags.split()) if args.debuginfo else ''
tests_link_rule = 'link' if args.tests_debuginfo else 'link_stripped'

sanitize_flags = sanitize_vptr_flag(args.cxx, flags=args.user_cflags.split())

visibility_flags = adjust_visibility_flags(args.cxx, flags=args.user_cflags.split())

if not try_compile(args.cxx, source='#include <gnutls/gnutls.h>', flags=args.user_cflags.split()):
    print('Seastar requires gnutls.  Install gnutls-devel/libgnutls-dev')
    sys.exit(1)

if not try_compile(args.cxx, source='#include <gnutls/gnutls.h>\nint x = GNUTLS_NONBLOCK;', flags=args.user_cflags.split()):
    print('Seastar requires gnutls >= 2.8.  Install libgnutls28-dev or later.')
    sys.exit(1)

if not try_compile(args.cxx, source='#include <experimental/string_view>', flags=['-std=gnu++1y'] + args.user_cflags.split()):
    print('Seastar requires g++ >= 4.9.  Install g++-4.9 or later (use --compiler option).')
    sys.exit(1)

if not try_compile(args.cxx, '''#include <boost/version.hpp>\n\
        #if BOOST_VERSION < 105800\n\
        #error "Invalid boost version"\n\
        #endif''', flags=args.user_cflags.split()):
    print("Seastar requires boost >= 1.58")
    sys.exit(1)


modes['debug']['sanitize'] += ' ' + sanitize_flags
modes['release']['opt'] += ' ' + args.user_optflags

def have_hwloc():
    return try_compile(compiler = args.cxx, source = '#include <hwloc.h>\n#include <numa.h>', flags=args.user_cflags.split())

if apply_tristate(args.hwloc, test = have_hwloc,
                  note = 'Note: hwloc-devel/numactl-devel not installed.  No NUMA support.',
                  missing = 'Error: required packages hwloc-devel/numactl-devel not installed.'):
    libs += ' ' + hwloc_libs
    defines.append('SEASTAR_HAVE_HWLOC')
    defines.append('SEASTAR_HAVE_NUMA')

if detect_membarrier(compiler=args.cxx, flags=args.user_cflags.split()):
    defines.append('SEASTAR_HAS_MEMBARRIER')

if try_compile(args.cxx, source = textwrap.dedent('''\
        #include <lz4.h>

        void m() {
            LZ4_compress_default(static_cast<const char*>(0), static_cast<char*>(0), 0, 0);
        }
        '''), flags=args.user_cflags.split()):
    defines.append("SEASTAR_HAVE_LZ4_COMPRESS_DEFAULT")

if try_compile_and_link(args.cxx, flags=['-fsanitize=address'] + args.user_cflags.split(), source = textwrap.dedent('''\
        #include <cstddef>

        extern "C" {
        void __sanitizer_start_switch_fiber(void**, const void*, size_t);
        void __sanitizer_finish_switch_fiber(void*, const void**, size_t*);
        }

        int main() {
            __sanitizer_start_switch_fiber(nullptr, nullptr, 0);
            __sanitizer_finish_switch_fiber(nullptr, nullptr, nullptr);
        }
        ''')):
    defines.append("SEASTAR_HAVE_ASAN_FIBER_SUPPORT")

if args.so:
    args.pie = '-shared'
    args.fpie = '-fpic'
elif args.pie:
    args.pie = '-pie'
    args.fpie = '-fpie'
else:
    args.pie = ''
    args.fpie = ''

defines = ' '.join(['-D' + d for d in defines])

globals().update(vars(args))

total_memory = os.sysconf('SC_PAGE_SIZE') * os.sysconf('SC_PHYS_PAGES')
link_pool_depth = max(int(total_memory / 7e9), 1)

build_modes = modes if args.mode == 'all' else [args.mode]
build_artifacts = all_artifacts if not args.artifacts else args.artifacts
protoc = args.protoc
dpdk_sources = []
if args.dpdk:
    for root, dirs, files in os.walk('dpdk'):
        dpdk_sources += [os.path.join(root, file)
                         for file in files
                         if file.endswith('.h') or file.endswith('.c')]
dpdk_sources = ' '.join(dpdk_sources)

# both source and builddir location
cares_dir = 'c-ares'
cares_lib = 'cares-seastar'
cares_src_lib = cares_dir + '/lib/libcares.a'

if not os.path.exists(cares_dir) or not os.listdir(cares_dir):
    raise Exception(cares_dir + ' is empty. Run "git submodule update --init".')

cares_sources = []
for root, dirs, files in os.walk('c-ares'):
    cares_sources += [os.path.join(root, file)
                      for file in files
                      if file.endswith('.h') or file.endswith('.c')]
cares_sources = ' '.join(cares_sources)
libs += ' -l' + cares_lib

# "libs" contains mostly pre-existing libraries, but if we want to add to
# it a library which we built here, we need to ensure that this library
# gets built before actually using "libs". So let's make a list "built_libs"
# of libraries which are targets built here. These libraries are all relative
# to the current mode's build directory.
built_libs = []
built_libs += ['lib' + cares_lib + '.a']
built_libs += ['fmt/fmt/libfmt.a']

for mode in build_modes:
    configure_fmt(mode, cxx=args.cxx, cc=args.cc)

libs += ' -lfmt'

fmt_deps = []
for dirpath, dirnames, filenames in os.walk('fmt'):
    fmt_deps += [os.path.join(dirpath, filename) for filename in filenames]
fmt_deps = ' '.join(fmt_deps)

outdir = 'build'
buildfile = 'build.ninja'
os.makedirs(outdir, exist_ok = True)
do_sanitize = True
if args.static:
    do_sanitize = False
with open(buildfile, 'w') as f:
    dpdk_deps = ''
    if args.dpdk:
        # fake dependencies on dpdk, so that it is built before anything else
        dpdk_deps = ' {dpdk_target}/include/rte_eal.h {dpdk_target}/lib/librte_eal.a'.format(dpdk_target=args.dpdk_target)
    f.write(textwrap.dedent('''\
        configure_args = {configure_args}
        builddir = {outdir}
        full_builddir = {srcdir}/$builddir
        cxx = {cxx}
        # we disable _FORTIFY_SOURCE because it generates false positives with longjmp() (core/thread.cc)
        cxxflags = -std={cpp_dialect} {dbgflag} {fpie} -Wall -Werror -Wno-error=deprecated-declarations -fvisibility=hidden {visibility_flags} -pthread -I{srcdir} -U_FORTIFY_SOURCE {user_cflags} {warnings} {defines}
        ldflags = {dbgflag} -Wl,--no-as-needed {static} {pie} -fvisibility=hidden {visibility_flags} -pthread {user_ldflags}
        libs = {libs}
        pool link_pool
            depth = {link_pool_depth}
        rule ragel
            # sed away a bug in ragel 7 that emits some extraneous _nfa* variables
            # (the $$ is collapsed to a single one by ninja)
            command = ragel -G2 -o $out $in && sed -i -e '1h;2,$$H;$$!d;g' -re 's/static const char _nfa[^;]*;//g' $out
            description = RAGEL $out
        rule gen
            command = /bin/echo -e $text > $out
            description = GEN $out
        rule swagger
            command = json/json2code.py -f $in -o $out
            description = SWAGGER $out
        rule protobuf
            command = {protoc} --cpp_out=$outdir $in
            description = PROTOC $out
        rule copy_file
            command = cp $in $out
        rule ninja
            command = {ninja_exe} -C $subdir
        ''').format(**globals()))
    if args.dpdk:
        f.write(textwrap.dedent('''\
            rule dpdkmake
                command = make -C build/dpdk CC={args.cc}
            build {dpdk_deps} : dpdkmake {dpdk_sources}
            ''').format(**globals()))
    for mode in build_modes:
        objdeps = {}
        modeval = modes[mode]
        if modeval['sanitize'] and not do_sanitize:
            print('Note: --static disables debug mode sanitizers')
            modeval['sanitize'] = ''
            modeval['sanitize_libs'] = ''
        elif modeval['sanitize']:
            modeval['sanitize'] += ' -DSEASTAR_ASAN_ENABLED'
        f.write(textwrap.dedent('''\
            cxxflags_{mode} = {sanitize} {opt} -I$full_builddir/{mode}/gen -I$full_builddir/{mode}/c-ares
            libs_{mode} = {sanitize_libs} {libs}
            rule cxx.{mode}
              command = $cxx -MD -MT $out -MF $out.d $cxxflags_{mode} $cxxflags -c -o $out $in
              description = CXX $out
              depfile = $out.d
            rule link.{mode}
              command = $cxx  $cxxflags_{mode} -L$builddir/{mode} -L$builddir/{mode}/fmt/fmt $ldflags -o $out $in $libs $libs_{mode} $extralibs
              description = LINK $out
              pool = link_pool
            rule link_stripped.{mode}
              command = $cxx  $cxxflags_{mode} -s -L$builddir/{mode} -L$builddir/{mode}/fmt/fmt $ldflags -o $out $in $libs $libs_{mode} $extralibs
              description = LINK (stripped) $out
              pool = link_pool
            rule ar.{mode}
              command = rm -f $out; ar cr $out $in; ranlib $out
              description = AR $out
            ''').format(mode = mode, **modeval))
        f.write('build {mode}: phony $builddir/{mode}/lib{cares_lib}.a {artifacts}\n'.format(mode = mode, cares_lib=cares_lib,
            artifacts = str.join(' ', ('$builddir/' + mode + '/' + x for x in build_artifacts))))
        f.write(textwrap.dedent('''\
              rule caresmake_{mode}
                command = make -C build/{mode}/{cares_dir} CC={args.cc}
              rule carescmake_{mode}
                command = mkdir -p $builddir/{mode}/{cares_dir} && cd $builddir/{mode}/{cares_dir} && CC={args.cc} cmake {cares_opts} {srcdir}/$in
              build $builddir/{mode}/{cares_dir}/Makefile : carescmake_{mode} {cares_dir}
              build $builddir/{mode}/{cares_dir}/ares_build.h : phony $builddir/{mode}/{cares_dir}/Makefile
              build $builddir/{mode}/{cares_src_lib} : caresmake_{mode} $builddir/{mode}/{cares_dir}/Makefile | {cares_sources}
              build $builddir/{mode}/lib{cares_lib}.a : copy_file $builddir/{mode}/{cares_src_lib}
            ''').format(cares_opts=(modeval['cares_opts']), **globals()))
        objdeps['$builddir/' + mode + '/net/dns.o'] = ' $builddir/' + mode + '/' + cares_dir + '/ares_build.h'
        compiles = {}
        ragels = {}
        swaggers = {}
        protobufs = {}
        for binary in build_artifacts:
            srcs = deps[binary]
            objs = ['$builddir/' + mode + '/' + src.replace('.cc', '.o')
                    for src in srcs
                    if src.endswith('.cc')]
            objs += ['$builddir/' + mode + '/gen/' + src.replace('.proto', '.pb.o')
                    for src in srcs
                    if src.endswith('.proto')]
            if binary.endswith('.pc'):
                vars = modeval.copy()
                vars.update(globals())
                pc = textwrap.dedent('''\
                        Name: Seastar
                        URL: http://seastar-project.org/
                        Description: Advanced C++ framework for high-performance server applications on modern hardware.
                        Version: 1.0
                        Libs: -L$full_builddir/{mode} -L$full_builddir/{mode}/fmt/fmt -Wl,--whole-archive,-lseastar,--no-whole-archive -lfmt $cxxflags $cxflags_{mode} -Wl,--no-as-needed {static} {pie} {user_ldflags} {sanitize_libs} {libs}
                        Cflags: $cxxflags $cxxflags_{mode}
                        ''').format(**vars)
                f.write('build $builddir/{}/{}: gen\n  text = {}\n'.format(mode, binary, repr(pc)))
            elif binary == 'fmt/fmt/libfmt.a':
                f.write('build $builddir/{}/fmt/fmt//libfmt.a: ninja | {}\n'.format(mode, fmt_deps))
                f.write('  subdir=build/{}/fmt\n'.format(mode))
            elif binary.endswith('.a'):
                f.write('build $builddir/{}/{}: ar.{} {}\n'.format(mode, binary, mode, str.join(' ', objs)))
            else:
                libdeps = str.join(' ', ('$builddir/{}/{}'.format(mode, i) for i in built_libs))
                test_extralibs = [maybe_static(args.staticyamlcpp, '-lyaml-cpp')]
                if binary.startswith('tests/'):
                    if binary in boost_tests:
                        test_extralibs += [maybe_static(args.staticboost, '-lboost_unit_test_framework')]
                    # Our code's debugging information is huge, and multiplied
                    # by many tests yields ridiculous amounts of disk space.
                    # So we strip the tests by default; The user can very
                    # quickly re-link the test unstripped by adding a "_g"
                    # to the test name, e.g., "ninja build/release/testname_g"
                    f.write('build $builddir/{}/{}: {}.{} {} | {} {}\n'.format(mode, binary, tests_link_rule, mode, str.join(' ', objs), dpdk_deps, libdeps))
                    f.write('  extralibs = {}\n'.format(' '.join(test_extralibs)))
                    f.write('build $builddir/{}/{}_g: link.{} {} | {} {}\n'.format(mode, binary, mode, str.join(' ', objs), dpdk_deps, libdeps))
                    f.write('  extralibs = {}\n'.format(' '.join(test_extralibs)))
                else:
                    f.write('build $builddir/{}/{}: link.{} {} | {} {} $builddir/{}/lib{}.a $builddir/{}/fmt/fmt/libfmt.a\n'.format(mode, binary, mode, str.join(' ', objs), dpdk_deps, libdeps, mode, cares_lib, mode))
                    if binary in extralibs.keys():
                        app_extralibs = extralibs[binary]
                        f.write('  extralibs = {}\n'.format(' '.join(app_extralibs)))

            for src in srcs:
                if src.endswith('.cc'):
                    obj = '$builddir/' + mode + '/' + src.replace('.cc', '.o')
                    compiles[obj] = src
                elif src.endswith('.proto'):
                    hh = '$builddir/' + mode + '/gen/' + src.replace('.proto', '.pb.h')
                    protobufs[hh] = src
                    compiles[hh.replace('.h', '.o')] = hh.replace('.h', '.cc')
                elif src.endswith('.rl'):
                    hh = '$builddir/' + mode + '/gen/' + src.replace('.rl', '.hh')
                    ragels[hh] = src
                elif src.endswith('.json'):
                    hh = '$builddir/' + mode + '/gen/' + src + '.hh'
                    swaggers[hh] = src
                else:
                    raise Exception('No rule for ' + src)
        for obj in compiles:
            src = compiles[obj]
            gen_headers = list(ragels.keys()) + list(swaggers.keys()) + list(protobufs.keys())
            f.write('build {}: cxx.{} {} || {} \n'.format(obj, mode, src, ' '.join(gen_headers) + dpdk_deps + objdeps.get(obj, '')))
        for hh in ragels:
            src = ragels[hh]
            f.write('build {}: ragel {}\n'.format(hh, src))
        for hh in swaggers:
            src = swaggers[hh]
            f.write('build {}: swagger {} | json/json2code.py\n'.format(hh,src))
        for pb in protobufs:
            src = protobufs[pb]
            c_pb = pb.replace('.h','.cc')
            outd = os.path.dirname(os.path.dirname(pb))
            f.write('build {} {}: protobuf {}\n  outdir = {}\n'.format(c_pb, pb, src, outd))

    f.write(textwrap.dedent('''\
        rule configure
          command = python3 configure.py $configure_args
          generator = 1
        build build.ninja: configure | configure.py
        rule cscope
            command = find -name '*.[chS]' -o -name "*.cc" -o -name "*.hh" | cscope -bq -i-
            description = CSCOPE
        build cscope: cscope
        rule md2html
            command = doc/md2html "$in" "$out"
            description = PANDOC $out
        rule md2pdf
            command = doc/md2pdf "$in" "$out"
            description = PANDOC $out
        rule htmlsplit
            command = cd doc; ./htmlsplit.py
            description = HTMLSPLIT $out
        build doc/tutorial.html: md2html doc/tutorial.md
        build doc/tutorial.pdf: md2pdf doc/tutorial.md
        build doc/split: htmlsplit doc/tutorial.html
        default {modes_list}
        ''').format(modes_list = ' '.join(build_modes), **globals()))<|MERGE_RESOLUTION|>--- conflicted
+++ resolved
@@ -305,11 +305,8 @@
     'tests/netconfig_test',
     'tests/abort_source_test',
     'tests/alien_test',
-<<<<<<< HEAD
     'tests/signal_test',
-=======
     'tests/simple_stream_test',
->>>>>>> b76eb168
     ] + perf_tests
 
 apps = [
@@ -625,11 +622,8 @@
     'tests/netconfig_test': ['tests/netconfig_test.cc'] + core + libnet,
     'tests/abort_source_test': ['tests/abort_source_test.cc'] + core,
     'tests/alien_test': ['tests/alien_test.cc'] + core,
-<<<<<<< HEAD
     'tests/signal_test': ['tests/signal_test.cc'] + core,
-=======
     'tests/simple_stream_test': ['tests/simple_stream_test.cc'] + core,
->>>>>>> b76eb168
 }
 
 boost_tests = [
